import matplotlib.pyplot as plt
import matplotlib as mpl
<<<<<<< HEAD
from pyfar.plot.utils import plotstyle
=======
from pyfar.plot.utils import context
from .. import Signal
>>>>>>> b73c0a31
from . import _line
from . import _interaction as ia


def time(signal, dB=False, log_prefix=20, log_reference=1, unit=None, ax=None,
         style='light', **kwargs):
    """Plot the time data of a signal.

    Plots `prefix * log10(signal.time / log_reference)` if dB is True
    `signal.time` otherwise.

    Parameters
    ----------
    signal : Signal, TimeData
        pyfar Signal or TimeData object.
    dB : boolean
        Indicate if the data should be plotted in dB. The default is False.
    log_prefix : integer, float
        Prefix for calculating the logarithmic time data. The default is 20.
    log_reference : integer
        Reference for calculating the logarithmic time data. The default is 1.
    unit : str, None
        Unit of the time axis. Can be 's', 'ms', 'mus', or 'samples'.
        The default is None, which sets the unit to 's' (seconds), 'ms'
        (milli seconds), or 'mus' (micro seconds) depending on the maximum.
    ax : matplotlib.pyplot.axes object
        Axes to plot on. The default is None, which uses the current figure
        ore creates a new one if no figure exists.
    style : str
        'light' or 'dark' to use the pyfar plot styles or style from
        matplotlib.pyplot.available. the default is 'light'
    **kwargs
        Keyword arguments that are piped to matplotlib.pyplot.plot

    Returns
    -------
    ax : matplotlib.pyplot.axes object
        Axes or array of axes containing the plot.

    See Also
    --------
    matplotlib.pyplot.plot() for possible **kwargs.
    """

<<<<<<< HEAD
    with plt.style.context(plotstyle(style)):
=======
    if not isinstance(signal, Signal):
        raise TypeError('Input data has to be of type: Signal.')

    with context(style):
>>>>>>> b73c0a31
        ax = _line._time(signal, dB, log_prefix, log_reference, unit,
                         ax, **kwargs)
    plt.tight_layout()

    # manage interaction
    plot_parameter = ia.PlotParameter(
        'line.time', dB_time=dB, log_prefix=log_prefix,
        log_reference=log_reference)
    interaction = ia.Interaction(signal, ax, style, plot_parameter, **kwargs)
    ax.interaction = interaction

    return ax


def freq(signal, dB=True, log_prefix=20, log_reference=1, xscale='log',
         ax=None, style='light', **kwargs):
    """
    Plot the logarithmic absolute spectrum on the positive frequency axis.

    Plots `prefix * log10(signal.freq / log_reference)` if dB is True and
    `signal.req` otherwise.

    Parameters
    ----------
    signal : Signal, FrequencyData
        pyfar Signal or FrequencyData object.
    dB : boolean
        Indicate if the data should be plotted in dB. The default is True.
    log_prefix : integer, float
        Prefix for calculating the logarithmic time data. The default is 20.
    log_reference : integer, float
        Reference for calculating the logarithmic time data. The default is 1.
    xscale : str
        'linear' or 'log' to plot on a linear or logarithmic x-axis. The
        default is 'log'.
    ax : matplotlib.pyplot.axes object
        Axes to plot on. The default is None, which uses the current figure
        ore creates a new one if no figure exists.
    style : str
        'light' or 'dark' to use the pyfar plot styles or style from
        matplotlib.pyplot.available. the default is 'light'
    **kwargs
        Keyword arguments that are piped to matplotlib.pyplot.plot

    Returns
    -------
    ax : matplotlib.pyplot.axes object
        Axes or array of axes containing the plot.

    See Also
    --------
    matplotlib.pyplot.plot() for possible **kwargs.
    """

<<<<<<< HEAD
    with plt.style.context(plotstyle(style)):
=======
    if not isinstance(signal, Signal):
        raise TypeError('Input data has to be of type: Signal.')
    if xscale not in ['linear', 'log']:
        raise ValueError(f"xscale must be 'linear' or 'log' but is '{xscale}'")

    with context(style):
>>>>>>> b73c0a31
        ax = _line._freq(signal, dB, log_prefix, log_reference, xscale, ax,
                         **kwargs)
    plt.tight_layout()

    # manage interaction
    plot_parameter = ia.PlotParameter(
        'line.freq', dB_freq=dB, log_prefix=log_prefix,
        log_reference=log_reference, xscale=xscale)
    interaction = ia.Interaction(signal, ax, style, plot_parameter, **kwargs)
    ax.interaction = interaction

    return ax


def phase(signal, deg=False, unwrap=False, xscale='log', ax=None,
          style='light', **kwargs):
    """Plot the phase of the spectrum on the positive frequency axis.

    Parameters
    ----------
    signal : Signal, FrequencyData
        pyfar Signal or FrequencyData object.
    deg : Boolean
        Flag to plot the phase in degrees. The default is False.
    unwrap : Boolean, str
        True to unwrap the phase or "360" to unwrap the phase to 2 pi. The
        default is False.
    xscale : str
        'linear' or 'log' to plot on a linear or logarithmic x-axis. The
        default is 'log'.
    ax : matplotlib.pyplot.axes object
        Axes to plot on. If not given, the current figure will be used.
    style : str
        'light' or 'dark' to use the pyfar plot styles or style from
        matplotlib.pyplot.available. the default is 'light'
    **kwargs
        Keyword arguments that are piped to matplotlib.pyplot.plot

    Returns
    -------
    ax : matplotlib.pyplot.axes object
        Axes or array of axes containing the plot.

    See Also
    --------
    matplotlib.pyplot.plot() for possible **kwargs.
    """
<<<<<<< HEAD
    with plt.style.context(plotstyle(style)):
=======
    if not isinstance(signal, Signal):
        raise TypeError('Input data has to be of type: Signal.')

    with context(style):
>>>>>>> b73c0a31
        ax = _line._phase(signal, deg, unwrap, xscale, ax, **kwargs)
    plt.tight_layout()

    # manage interaction
    plot_parameter = ia.PlotParameter(
        'line.phase', deg=deg, unwrap=unwrap, xscale=xscale)
    interaction = ia.Interaction(signal, ax, style, plot_parameter, **kwargs)
    ax.interaction = interaction

    return ax


def group_delay(signal, unit=None, xscale='log', ax=None, style='light',
                **kwargs):
    """Plot the group delay on the positive frequency axis.

    Parameters
    ----------
    signal : Signal
        pyfar Signal object.
    unit : str, None
        Unit of the group delay. Can be 's', 'ms', 'mus', or 'samples'.
        The default is None, which sets the unit to 's' (seconds), 'ms'
        (milli seconds), or 'mus' (micro seconds) depending on the maximum.
    xscale : str
        'linear' or 'log' to plot on a linear or logarithmic x-axis. The
        default is 'log'.
    ax : matplotlib.pyplot.axes object
        Axes to plot on. The default is None, which uses the current figure
        ore creates a new one if no figure exists.
    style : str
        'light' or 'dark' to use the pyfar plot styles or style from
        matplotlib.pyplot.available. the default is 'light'
    **kwargs
        Keyword arguments that are piped to matplotlib.pyplot.plot

    Returns
    -------
    ax : matplotlib.pyplot.axes object
        Axes or array of axes containing the plot.

    See Also
    --------
    matplotlib.pyplot.plot() for possible **kwargs.
    """

<<<<<<< HEAD
    with plt.style.context(plotstyle(style)):
=======
    if not isinstance(signal, Signal):
        raise TypeError('Input data has to be of type: Signal.')
    units = ['s', 'ms', 'mus', 'samples', None]
    if unit not in units:
        raise ValueError(f"unit must be {', '.join(units)} but is {unit}.")

    with context(style):
>>>>>>> b73c0a31
        ax = _line._group_delay(signal, unit, xscale, ax, **kwargs)
    plt.tight_layout()

    # manage interaction
    plot_parameter = ia.PlotParameter(
        'line.group_delay', unit=unit, xscale=xscale)
    interaction = ia.Interaction(signal, ax, style, plot_parameter, **kwargs)
    ax.interaction = interaction

    return ax


def spectrogram(signal, dB=True, log_prefix=20, log_reference=1,
                yscale='linear', unit=None, window='hann', window_length=1024,
                window_overlap_fct=0.5, cmap=mpl.cm.get_cmap(name='magma'),
                ax=None, style='light'):
    """Plot the magnitude spectrum versus time.

    Parameters
    ----------
    signal : Signal
        pyfar Signal object.
    dB : Boolean
        Flag to plot the logarithmic magnitude specturm. The default is True.
    log_prefix : integer, float
        Prefix for calculating the logarithmic time data. The default is 20.
    log_reference : integer
        Reference for calculating the logarithmic time data. The default is 1.
    yscale : str
        'linear' or 'log' to plot on a linear or logarithmic y-axis. The
        default is 'linear'.
    unit : str, None
        Unit of the time axis. Can be 's', 'ms', 'mus', or 'samples'.
        The default is None, which sets the unit to 's' (seconds), 'ms'
        (milli seconds), or 'mus' (micro seconds) depending on the maximum.
    window : str
        Specifies the window (See scipy.signal.get_window). The default is
        'hann'.
    window_length : integer
        Specifies the window length in samples. The default ist 1024.
    window_overlap_fct : double
        Ratio of points to overlap between fft segments [0...1]. The default is
        0.5
    cmap : matplotlib.colors.Colormap(name, N=256)
        Colormap for spectrogram. Defaults to matplotlibs 'magma' colormap.
    ax : matplotlib.pyplot.axes object
        Axes to plot on. If not given, the current figure will be used.
    style : str
        'light' or 'dark' to use the pyfar plot styles or style from
        matplotlib.pyplot.available. the default is 'light'

    Returns
    -------
    ax : matplotlib.pyplot.axes object
        Axes or array of axes containing the plot.
    """
<<<<<<< HEAD
    with plt.style.context(plotstyle(style)):
=======
    if not isinstance(signal, Signal):
        raise TypeError('Input data has to be of type: Signal.')

    with context(style):
>>>>>>> b73c0a31
        ax = _line._spectrogram_cb(
            signal, dB, log_prefix, log_reference, yscale, unit,
            window, window_length, window_overlap_fct,
            cmap, ax)
    plt.tight_layout()

    # manage interaction
    plot_parameter = ia.PlotParameter(
        'line.spectrogram', dB_freq=dB, log_prefix=log_prefix,
        log_reference=log_reference, yscale=yscale, unit=unit, window=window,
        window_length=window_length, window_overlap_fct=window_overlap_fct,
        cmap=cmap)
    interaction = ia.Interaction(signal, ax[0], style, plot_parameter)
    ax[0].interaction = interaction

    return ax


def time_freq(signal, dB_time=False, dB_freq=True, log_prefix=20,
              log_reference=1, xscale='log', unit=None,
              ax=None, style='light', **kwargs):
    """
    Plot the time signal and magnitude spectrum in a 2 by 1 subplot layout.

    Parameters
    ----------
    signal : Signal
        pyfar Signal object.
    dB_time : Boolean
        Flag to plot the logarithmic time signal. The default is False.
    dB_freq : Boolean
        Flag to plot the logarithmic magnitude specturm. The default is True.
    log_prefix : integer, float
        Prefix for calculating the logarithmic time/frequency data.
        The default is 20.
    log_reference : integer
        Reference for calculating the logarithmic time/frequency data.
        The default is 1.
    xscale : str
        'linear' or 'log' to plot on a linear or logarithmic x-axis for the
        frequency plot. The default is 'log'.
    unit : str
        Unit of the time axis. Can be 's', 'ms', 'mus', or 'samples'.
        The default is None, which sets the unit to 's' (seconds), 'ms'
        (milli seconds), or 'mus' (micro seconds) depending on the maximum.
    ax : matplotlib.pyplot.axes object
    ax : matplotlib.pyplot.axes object
        Axes to plot on. The default is None, which uses the current figure
        ore creates a new one if no figure exists.
    style : str
        'light' or 'dark' to use the pyfar plot styles or style from
        matplotlib.pyplot.available. the default is 'light'
    **kwargs
        Keyword arguments that are piped to matplotlib.pyplot.plot

    Returns
    -------
    ax : matplotlib.pyplot.axes object
        Axes or array of axes containing the plot.

    See Also
    --------
    matplotlib.pyplot.plot() for possible **kwargs.
    """

<<<<<<< HEAD
    with plt.style.context(plotstyle(style)):
=======
    if not isinstance(signal, Signal):
        raise TypeError('Input data has to be of type: Signal.')

    with context(style):
>>>>>>> b73c0a31
        ax = _line._time_freq(signal, dB_time, dB_freq, log_prefix,
                              log_reference, xscale, unit, ax, **kwargs)
    plt.tight_layout()

    # manage interaction
    plot_parameter = ia.PlotParameter(
        'line.time', dB_time=dB_time, log_prefix=log_prefix,
        log_reference=log_reference)
    interaction = ia.Interaction(
        signal, ax[0], style, plot_parameter, **kwargs)
    ax[0].interaction = interaction

    return ax


def freq_phase(signal, dB=True, log_prefix=20, log_reference=1, xscale='log',
               deg=False, unwrap=False, ax=None, style='light', **kwargs):
    """Plot the magnitude and phase spectrum in a 2 by 1 subplot layout.

    Parameters
    ----------
    signal : Signal, FrequencyData
        pyfar Signal or FrequencyData object.
    dB : Boolean
        Flag to plot the logarithmic magnitude specturm. The default is True.
    log_prefix : integer, float
        Prefix for calculating the logarithmic time data. The default is 20.
    log_reference : integer
        Reference for calculating the logarithmic time data. The default is 1.
    deg : Boolean
        Flag to plot the phase in degrees. The default is False.
    unwrap : Boolean, str
        True to unwrap the phase or "360" to unwrap the phase to 2 pi. The
        default is False.
    xscale : str
        'linear' or 'log' to plot on a linear or logarithmic x-axis. The
        default is 'log'.
    ax : matplotlib.pyplot.axes object
        Axes to plot on. The default is None, which uses the current figure
        ore creates a new one if no figure exists.
    style : str
        'light' or 'dark' to use the pyfar plot styles or style from
        matplotlib.pyplot.available. the default is 'light'
    **kwargs
        Keyword arguments that are piped to matplotlib.pyplot.plot

    Returns
    -------
    ax : matplotlib.pyplot.axes object
        Axes or array of axes containing the plot.

    See Also
    --------
    matplotlib.pyplot.plot() for possible **kwargs.
    """

<<<<<<< HEAD
    with plt.style.context(plotstyle(style)):
=======
    if not isinstance(signal, Signal):
        raise TypeError('Input data has to be of type: Signal.')

    with context(style):
>>>>>>> b73c0a31
        ax = _line._freq_phase(signal, dB, log_prefix, log_reference, xscale,
                               deg, unwrap, ax, **kwargs)
    plt.tight_layout()

    # manage interaction
    plot_parameter = ia.PlotParameter(
        'line.freq', dB_freq=dB, log_prefix=log_prefix,
        log_reference=log_reference, xscale=xscale)
    interaction = ia.Interaction(
        signal, ax[0], style, plot_parameter, **kwargs)
    ax[0].interaction = interaction

    return ax


def freq_group_delay(signal, dB=True, log_prefix=20, log_reference=1,
                     unit=None, xscale='log', ax=None, style='light',
                     **kwargs):
    """Plot the magnitude and group delay spectrum in a 2 by 1 subplot layout.

    Parameters
    ----------
    signal : Signal, FrequencyData
        pyfar Signal or FrequencyData object.
    dB : Boolean
        Flag to plot the logarithmic magnitude specturm. The default is True.
    log_prefix : integer, float
        Prefix for calculating the logarithmic time data. The default is 20.
    log_reference : integer
        Reference for calculating the logarithmic time data. The default is 1.
    unit : str
        Unit of the group delay. Can be 's', 'ms', 'mus', or 'samples'.
        The default is None, which sets the unit to 's' (seconds), 'ms'
        (milli seconds), or 'mus' (micro seconds) depending on the maximum.
    xscale : str
        'linear' or 'log' to plot on a linear or logarithmic x-axis. The
        default is 'log'.
    ax : matplotlib.pyplot.axes object
        Axes to plot on. The default is None, which uses the current figure
        ore creates a new one if no figure exists.
    style : str
        'light' or 'dark' to use the pyfar plot styles or style from
        matplotlib.pyplot.available. the default is 'light'
    **kwargs
        Keyword arguments that are piped to matplotlib.pyplot.plot

    Returns
    -------
    ax : matplotlib.pyplot.axes object
        Axes or array of axes containing the plot.

    See Also
    --------
    matplotlib.pyplot.plot() for possible **kwargs.
    """
<<<<<<< HEAD
    with plt.style.context(plotstyle(style)):
=======
    if not isinstance(signal, Signal):
        raise TypeError('Input data has to be of type: Signal.')

    with context(style):
>>>>>>> b73c0a31
        ax = _line._freq_group_delay(signal, dB, log_prefix, log_reference,
                                     unit, xscale, ax, **kwargs)
    plt.tight_layout()

    # manage interaction
    plot_parameter = ia.PlotParameter(
        'line.freq', dB_freq=dB, log_prefix=log_prefix,
        log_reference=log_reference, xscale=xscale)
    interaction = ia.Interaction(
        signal, ax[0], style, plot_parameter, **kwargs)
    ax[0].interaction = interaction

    return ax


def custom_subplots(signal, plots, ax=None, style='light', **kwargs):
    """
    Generate subplot with a custom layout based on a list of plot function
    handles. The subplot layout is taken from the shape of the plot function
    handle list.

    Parameters
    ----------
    signal : Signal
        A pyfar Signal object
    plots : list, nested list
        list with function handles for plotting (e.g. pyfar.plot.line.time.
        See example below)
    ax : matplotlib.pyplot.axes object
        Axes to plot on. The default is None, which uses the current figure
        ore creates a new one if no figure exists.
    style : str
        'light' or 'dark' to use the pyfar plot styles or style from
        matplotlib.pyplot.available. the default is 'light'
    **kwargs
        Keyword arguments that are piped to matplotlib.pyplot.plot

    Returns
    -------
    ax : axes
        List of axes handles

    Examples
    --------
    >>> from pyfar import Signal
    >>> import pyfar.plot.line as ppl
    >>>
    >>> # generate a signal
    >>> s = Signal([0, 0, 1, 0, 0, 0, 0, 0, 0, 0], 1e3)
    >>>
    >>> # two by two plot of time and frequency signals
    >>> ppl.multi(s, [[ppl.time, ppl.time_dB], [ppl.freq, ppl.group_delay]])

    """
<<<<<<< HEAD
    with plt.style.context(plotstyle(style)):
=======
    if not isinstance(signal, Signal):
        raise TypeError('Input data has to be of type: Signal.')

    with context(style):
>>>>>>> b73c0a31
        ax = _line._custom_subplots(signal, plots, ax, **kwargs)
    plt.tight_layout()

    return ax<|MERGE_RESOLUTION|>--- conflicted
+++ resolved
@@ -1,11 +1,7 @@
 import matplotlib.pyplot as plt
 import matplotlib as mpl
-<<<<<<< HEAD
-from pyfar.plot.utils import plotstyle
-=======
 from pyfar.plot.utils import context
 from .. import Signal
->>>>>>> b73c0a31
 from . import _line
 from . import _interaction as ia
 
@@ -50,14 +46,10 @@
     matplotlib.pyplot.plot() for possible **kwargs.
     """
 
-<<<<<<< HEAD
-    with plt.style.context(plotstyle(style)):
-=======
-    if not isinstance(signal, Signal):
-        raise TypeError('Input data has to be of type: Signal.')
-
-    with context(style):
->>>>>>> b73c0a31
+    if not isinstance(signal, Signal):
+        raise TypeError('Input data has to be of type: Signal.')
+
+    with context(style):
         ax = _line._time(signal, dB, log_prefix, log_reference, unit,
                          ax, **kwargs)
     plt.tight_layout()
@@ -112,16 +104,12 @@
     matplotlib.pyplot.plot() for possible **kwargs.
     """
 
-<<<<<<< HEAD
-    with plt.style.context(plotstyle(style)):
-=======
     if not isinstance(signal, Signal):
         raise TypeError('Input data has to be of type: Signal.')
     if xscale not in ['linear', 'log']:
         raise ValueError(f"xscale must be 'linear' or 'log' but is '{xscale}'")
 
     with context(style):
->>>>>>> b73c0a31
         ax = _line._freq(signal, dB, log_prefix, log_reference, xscale, ax,
                          **kwargs)
     plt.tight_layout()
@@ -169,14 +157,10 @@
     --------
     matplotlib.pyplot.plot() for possible **kwargs.
     """
-<<<<<<< HEAD
-    with plt.style.context(plotstyle(style)):
-=======
-    if not isinstance(signal, Signal):
-        raise TypeError('Input data has to be of type: Signal.')
-
-    with context(style):
->>>>>>> b73c0a31
+    if not isinstance(signal, Signal):
+        raise TypeError('Input data has to be of type: Signal.')
+
+    with context(style):
         ax = _line._phase(signal, deg, unwrap, xscale, ax, **kwargs)
     plt.tight_layout()
 
@@ -223,9 +207,6 @@
     matplotlib.pyplot.plot() for possible **kwargs.
     """
 
-<<<<<<< HEAD
-    with plt.style.context(plotstyle(style)):
-=======
     if not isinstance(signal, Signal):
         raise TypeError('Input data has to be of type: Signal.')
     units = ['s', 'ms', 'mus', 'samples', None]
@@ -233,7 +214,6 @@
         raise ValueError(f"unit must be {', '.join(units)} but is {unit}.")
 
     with context(style):
->>>>>>> b73c0a31
         ax = _line._group_delay(signal, unit, xscale, ax, **kwargs)
     plt.tight_layout()
 
@@ -290,14 +270,10 @@
     ax : matplotlib.pyplot.axes object
         Axes or array of axes containing the plot.
     """
-<<<<<<< HEAD
-    with plt.style.context(plotstyle(style)):
-=======
-    if not isinstance(signal, Signal):
-        raise TypeError('Input data has to be of type: Signal.')
-
-    with context(style):
->>>>>>> b73c0a31
+    if not isinstance(signal, Signal):
+        raise TypeError('Input data has to be of type: Signal.')
+
+    with context(style):
         ax = _line._spectrogram_cb(
             signal, dB, log_prefix, log_reference, yscale, unit,
             window, window_length, window_overlap_fct,
@@ -363,14 +339,10 @@
     matplotlib.pyplot.plot() for possible **kwargs.
     """
 
-<<<<<<< HEAD
-    with plt.style.context(plotstyle(style)):
-=======
-    if not isinstance(signal, Signal):
-        raise TypeError('Input data has to be of type: Signal.')
-
-    with context(style):
->>>>>>> b73c0a31
+    if not isinstance(signal, Signal):
+        raise TypeError('Input data has to be of type: Signal.')
+
+    with context(style):
         ax = _line._time_freq(signal, dB_time, dB_freq, log_prefix,
                               log_reference, xscale, unit, ax, **kwargs)
     plt.tight_layout()
@@ -427,14 +399,10 @@
     matplotlib.pyplot.plot() for possible **kwargs.
     """
 
-<<<<<<< HEAD
-    with plt.style.context(plotstyle(style)):
-=======
-    if not isinstance(signal, Signal):
-        raise TypeError('Input data has to be of type: Signal.')
-
-    with context(style):
->>>>>>> b73c0a31
+    if not isinstance(signal, Signal):
+        raise TypeError('Input data has to be of type: Signal.')
+
+    with context(style):
         ax = _line._freq_phase(signal, dB, log_prefix, log_reference, xscale,
                                deg, unwrap, ax, **kwargs)
     plt.tight_layout()
@@ -490,14 +458,10 @@
     --------
     matplotlib.pyplot.plot() for possible **kwargs.
     """
-<<<<<<< HEAD
-    with plt.style.context(plotstyle(style)):
-=======
-    if not isinstance(signal, Signal):
-        raise TypeError('Input data has to be of type: Signal.')
-
-    with context(style):
->>>>>>> b73c0a31
+    if not isinstance(signal, Signal):
+        raise TypeError('Input data has to be of type: Signal.')
+
+    with context(style):
         ax = _line._freq_group_delay(signal, dB, log_prefix, log_reference,
                                      unit, xscale, ax, **kwargs)
     plt.tight_layout()
@@ -552,14 +516,10 @@
     >>> ppl.multi(s, [[ppl.time, ppl.time_dB], [ppl.freq, ppl.group_delay]])
 
     """
-<<<<<<< HEAD
-    with plt.style.context(plotstyle(style)):
-=======
-    if not isinstance(signal, Signal):
-        raise TypeError('Input data has to be of type: Signal.')
-
-    with context(style):
->>>>>>> b73c0a31
+    if not isinstance(signal, Signal):
+        raise TypeError('Input data has to be of type: Signal.')
+
+    with context(style):
         ax = _line._custom_subplots(signal, plots, ax, **kwargs)
     plt.tight_layout()
 

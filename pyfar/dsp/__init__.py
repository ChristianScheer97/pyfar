--- conflicted
+++ resolved
@@ -20,9 +20,6 @@
     'wrap_to_2pi',
     'spectrogram',
     'regularized_spectrum_inversion',
-<<<<<<< HEAD
     'minimum_phase'
-=======
     'pad_zeros'
->>>>>>> c2c2d422
 ]
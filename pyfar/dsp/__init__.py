--- conflicted
+++ resolved
@@ -2,11 +2,8 @@
     phase,
     group_delay,
     wrap_to_2pi,
-<<<<<<< HEAD
     linear_phase,
-=======
     zero_phase,
->>>>>>> c2ddaa87
     spectrogram,
     regularized_spectrum_inversion
 )
@@ -21,11 +18,8 @@
     'phase',
     'group_delay',
     'wrap_to_2pi',
-<<<<<<< HEAD
     'linear_phase',
-=======
     'zero_phase',
->>>>>>> c2ddaa87
     'spectrogram',
     'regularized_spectrum_inversion'
 ]
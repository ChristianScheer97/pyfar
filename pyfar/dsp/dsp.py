--- conflicted
+++ resolved
@@ -357,7 +357,6 @@
     return result
 
 
-<<<<<<< HEAD
 def minimum_phase(signal, method='homomorpic', n_fft=None):
     """Calculate the minumum phase equivalent of an impulse response or
     FIR filter.
@@ -385,7 +384,8 @@
             n_fft=n_fft)
 
     return signal_minphase
-=======
+
+
 def pad_zeros(signal, pad_width, mode='after'):
     """Pad a signal with zeros in the time domain.
     The function supports multiple padding modes, either after the last sample,
@@ -446,5 +446,4 @@
 
     padded_signal = padded_signal.reshape(signal.cshape)
 
-    return padded_signal
->>>>>>> c2c2d422
+    return padded_signal
import numpy as np
import numpy.testing as npt
from pytest import raises

from haiopy import Coordinates
import haiopy.coordinates as coordinates


# %% Test Coordinates() class ------------------------------------------------

# TODO: AssertionError vs. ValueError vs. Exception

def test_coordinates_init():
    # get class instance
    coords = Coordinates()
    assert isinstance(coords, Coordinates)


def test__systems():
    # get all coordinate systems
    coords = Coordinates()
    systems = coords._systems()

    # check object type
    assert isinstance(systems, dict)

    # check completeness of systems
    for domain in systems:
        for convention in systems[domain]:
            assert "description_short" in systems[domain][convention], \
                f"{domain} ({convention}) is missing entry 'description_short'"
            assert "coordinates" in systems[domain][convention], \
                f"{domain} ({convention}) is missing entry 'coordinates'"
            assert "units" in systems[domain][convention], \
                f"{domain} ({convention}) is missing entry 'units'"
            assert "description" in systems[domain][convention], \
                f"{domain} ({convention}) is missing entry 'description'"
            assert "positive_x" in systems[domain][convention], \
                f"{domain} ({convention}) is missing entry 'positive_x'"
            assert "positive_y" in systems[domain][convention], \
                f"{domain} ({convention}) is missing entry 'positive_y'"
            assert "negative_x" in systems[domain][convention], \
                f"{domain} ({convention}) is missing entry 'negative_'"
            assert "negative_y" in systems[domain][convention], \
                f"{domain} ({convention}) is missing entry 'negative_y'"
            assert "positive_z" in systems[domain][convention], \
                f"{domain} ({convention}) is missing entry 'positive_z'"
            assert "negative_z" in systems[domain][convention], \
                f"{domain} ({convention}) is missing entry 'negative_z'"
            for coord in systems[domain][convention]['coordinates']:
                assert coord in systems[domain][convention], \
                    f"{domain} ({convention}) is missing entry '{coord}'"
                assert systems[domain][convention][coord][0] in \
                    ["unbound", "bound", "cyclic"], \
                    f"{domain} ({convention}), {coord}[0] must be 'unbound', "\
                    "'bound', or 'cyclic'."


def test_coordinate_names():
    # check if units agree across coordinates that appear more than once

    # get all coordinate systems
    c = Coordinates()
    systems = c._systems()

    # get unique list of coordinates and their properties
    coords = {}
    # loop across domains and conventions
    for domain in systems:
        for convention in systems[domain]:
            # loop across coordinates
            for cc, coord in enumerate(systems[domain][convention]
                                       ['coordinates']):
                # units of the current coordinate
                cur_units = [u[cc] for u in
                             systems[domain][convention]['units']]
                # add coordinate to coords
                if coord not in coords:
                    coords[coord] = {}
                    coords[coord]['domain'] = [domain]
                    coords[coord]['convention'] = [convention]
                    coords[coord]['units'] = [cur_units]
                else:
                    coords[coord]['domain'].append(domain)
                    coords[coord]['convention'].append(convention)
                    coords[coord]['units'].append(cur_units)

    # check if units agree across coordinates that appear more than once
    for coord in coords:
        # get unique first entry
        units = coords[coord]['units'].copy()
        units_ref, idx = np.unique(units[0], True)
        units_ref = units_ref[idx]
        for cc in range(1, len(units)):
            # get nex entry for comparison
            units_test, idx = np.unique(units[cc], True)
            units_test = units_test[idx]
            # compare
            assert all(units_ref == units_test), \
                f"'{coord}' has units {units_ref} in "\
                f"{coords[coord]['domain'][0]} "\
                f"({coords[coord]['convention'][0]}) but units {units_test} "\
                f"in {coords[coord]['domain'][cc]} "\
                f"({coords[coord]['convention'][cc]})"


def test_exist_systems():
    # get class instance
    coords = Coordinates()

    # tests that have to pass
    coords._exist_system()
    coords._exist_system('sph')
    coords._exist_system('sph', 'side')
    coords._exist_system('sph', 'side', 'rad')

    # tests that have to fail
    with raises(AssertionError):
        coords._exist_system('shp')
    with raises(ValueError):
        coords._exist_system(None, 'side')
    with raises(AssertionError):
        coords._exist_system('sph', 'tight')
    with raises(AssertionError):
        coords._exist_system('sph', 'side', 'met')
    with raises(ValueError):
        coords._exist_system(None, None, 'met')


def test_systems():
    # get class instance
    coords = Coordinates()

    # test all four possible calls
    coords.systems()
    coords.systems(brief=True)
    coords.systems('all')
    coords.systems('all', brief=True)


def test_coordinates_init_val():

    # test input: scalar
    c1 = 1
    # test input: 2 element vectors
    c2 = [1, 2]                         # list
    c3 = np.asarray(c2)                # flat np.array
    c4 = np.atleast_2d(c2)             # row vector np.array
    c5 = np.transpose(c4)              # column vector np.array
    # test input: 3 element vector
    c6 = [1, 2, 3]
    # test input: 2D matrix
    c7 = np.array([[1, 2, 3], [1, 2, 3]])
    # test input: 3D matrix
    c8 = np.array([[[1, 2, 3], [1, 2, 3]],
                   [[1, 2, 3], [1, 2, 3]]])

    # tests that have to path
    # input scalar coordinate
    Coordinates(c1, c1, c1)
    # input list of coordinates
    Coordinates(c2, c2, c2)
    # input scalar and lists
    Coordinates(c1, c2, c2)
    # input flat np.arrays
    Coordinates(c3, c3, c3)
    # input non flat vectors
    Coordinates(c3, c4, c5)
    # input 2D data
    Coordinates(c1, c1, c7)
    # input 3D data
    Coordinates(c1, c1, c8)

    # tests that have to fail
    with raises(AssertionError):
        Coordinates(c2, c2, c6)
    with raises(AssertionError):
        Coordinates(c6, c6, c7)
    with raises(AssertionError):
        Coordinates(c2, c2, c8)


def test_coordinates_init_val_and_sys():
    # get list of available coordinate systems
    coords = Coordinates()
    systems = coords._systems()

    # test constructor with all systems
    for domain in systems:
        for convention in systems[domain]:
            for unit in systems[domain][convention]['units']:
                Coordinates(0, 0, 0, domain, convention, unit[0][0:3])


def test_coordinates_init_val_and_weights():
    # correct number of weights
    coords = Coordinates([1, 2], 0, 0, weights=[.5, .5])
    assert isinstance(coords, Coordinates)

    # incorrect number of weights
    with raises(AssertionError):
        Coordinates([1, 2], 0, 0, weights=.5)


def test_coordinates_init_sh_order():
    coords = Coordinates(sh_order=5)
    assert isinstance(coords, Coordinates)


def test_show():
    coords = Coordinates([-1, 0, 1], 0, 0)
    # show without mask
    coords.show()
    # show with mask
    coords.show(np.array([1, 0, 1], dtype=bool))
    # test assertion
    with raises(AssertionError):
        coords.show(np.array([1, 0], dtype=bool))


def test_setter_and_getter():
    # get list of available coordinate systems
    coords = Coordinates()
    systems = coords._systems()
    # test points contained in system definitions
    points = ['positive_x', 'positive_y', 'positive_z',
              'negative_x', 'negative_y', 'negative_z']

    # test setter and getter with all systems and default unit
    for domain_in in list(systems):
        for convention_in in list(systems[domain_in]):
            for domain_out in list(systems):
                for convention_out in list(systems[domain_out]):
                    for point in points:
                        # for debugging
                        print(f"{domain_in}({convention_in}) -> "
                              f"{domain_out}({convention_out}): {point}")
                        # in and out points
                        p_in = systems[domain_in][convention_in][point]
                        p_out = systems[domain_out][convention_out][point]
                        # empty object
                        c = Coordinates()
                        # set point
                        eval(f"c.set_{domain_in}(p_in[0], p_in[1], p_in[2], "
                             f"'{convention_in}')")
                        p = c._points
                        npt.assert_allclose(p.flatten(), p_in, atol=1e-15)
                        # get point
                        p = eval(f"c.get_{domain_out}('{convention_out}')")
                        npt.assert_allclose(p.flatten(), p_out, atol=1e-15)


def test_multiple_getter():
    # test N successive coordinate conversions
    N = 500

    # get list of available coordinate systems
    coords = Coordinates()
    systems = coords._systems()

    # get reference points in cartesian coordinate system
    points = ['positive_x', 'positive_y', 'positive_z',
              'negative_x', 'negative_y', 'negative_z']
    pts = np.array([systems['cart']['right'][point] for point in points])

    # init the system
    coords.set_cart(pts[:, 0], pts[:, 1], pts[:, 2])

    # list of domains
    domains = list(systems)

    for ii in range(N):
        # randomly select a coordinate system
        domain = domains[np.random.randint(len(domains))]
        conventions = list(systems[domain])
        convention = conventions[np.random.randint(len(conventions))]
        # convert points to selected system
        pts = eval("coords.get_{}('{}')".format(domain, convention))
        # get the reference
        ref = np.array([systems[domain][convention][point]
                        for point in points])
        # check
        npt.assert_allclose(pts, ref, atol=1e-15)
        # print
        print(f"Tolerance met in iteration {ii}")


def test_getter_weights():
    coords = Coordinates([1, 2], 0, 0, weights=[.5, .5])
    assert (coords.weights == np.array([.5, .5])).all()


def test_setter_weights():
    coords = Coordinates([1, 2], 0, 0)
    coords.weights = [.5, .5]
    assert (coords.weights == np.array([.5, .5])).all()


def test_getter_sh_order():
    coords = Coordinates(sh_order=10)
    assert coords.sh_order == 10


def test_setter_sh_order():
    coords = Coordinates()
    coords.sh_order = 10
    assert coords.sh_order == 10


def test_getter_comment():
    coords = Coordinates(1, 1, 1, comment='try this')
    assert coords.comment == 'try this'


def test_setter_comment():
    coords = Coordinates()
    coords.comment = 'now this'
    assert coords.comment == 'now this'


def test_cshape():
    # empty
    coords = Coordinates()
    assert coords.cshape == (0,)
    # 2D points
    coords = Coordinates([1, 0], [1, 1], [0, 1])
    assert coords.cshape == (2,)
    # 3D points
    coords = Coordinates([[1, 2, 3], [4, 5, 6]], 1, 1)
    assert coords.cshape == (2, 3)


def test_cdim():
    # empty
    coords = Coordinates()
    assert coords.cdim == 0
    # 2D points
    coords = Coordinates([1, 0], 1, 1)
    assert coords.cdim == 1
    # 3D points
    coords = Coordinates([[1, 2, 3], [4, 5, 6]], 1, 1)
    assert coords.cdim == 2


def test_csize():
    # 0 points
    coords = Coordinates()
    assert coords.csize == 0
    # two points
    coords = Coordinates([1, 0], 1, 1)
    assert coords.csize == 2
    # 6 points in two dimensions
    coords = Coordinates([[1, 2, 3], [4, 5, 6]], 1, 1)
    assert coords.csize == 6


def test_getitem():
    # test without weights
    coords = Coordinates([1, 2], 0, 0)
    new = coords[0]
    assert isinstance(new, Coordinates)
    assert (new.get_cart().flatten() == np.array([1, 0, 0])).all()

    # test with weights
    coords = Coordinates([1, 2], 0, 0, weights=[.1, .9])
    new = coords[0]
    assert isinstance(new, Coordinates)
    assert (new.get_cart().flatten() == np.array([1, 0, 0])).all()
    assert new.weights.flatten() == np.array(.1)

    # test with 3D array
    coords = Coordinates([[1, 2, 3, 4, 5], [2, 3, 4, 5, 6]], 0, 0)
    new = coords[0:1]
    assert isinstance(new, Coordinates)
    assert new.cshape == (1, 5)


def test_get_nearest_k():
    # 1D cartesian, nearest point
    x = np.arange(6)
    coords = Coordinates(x, 0, 0)
    d, i, m = coords.get_nearest_k(1, 0, 0)
    assert d == 0.
    assert i == 1
    assert (m == np.array([0, 1, 0, 0, 0, 0], dtype=bool)).all()

    # 1D spherical, nearest point
    d, i, m = coords.get_nearest_k(0, 0, 1, 1, 'sph', 'top_elev', 'deg')
    assert d == 0.
    assert i == 1
    assert (m == np.array([0, 1, 0, 0, 0, 0], dtype=bool)).all()

    # 1D cartesian, two nearest points
    d, i, m = coords.get_nearest_k(1.2, 0, 0, 2)
    npt.assert_allclose(d, [.2, .8], atol=1e-15)
    assert (i == np.array([1, 2])).all()
    assert (m == np.array([0, 1, 1, 0, 0, 0], dtype=bool)).all()

    # 1D cartesian querry two points
    d, i, m = coords.get_nearest_k([1, 2], 0, 0)
    npt.assert_allclose(d, [0, 0], atol=1e-15)
    npt.assert_allclose(i, [1, 2])
    assert (m == np.array([0, 1, 1, 0, 0, 0], dtype=bool)).all()

    # 2D cartesian, nearest point
    coords = Coordinates(x.reshape(2, 3), 0, 0)
    d, i, m = coords.get_nearest_k(1, 0, 0)
    assert d == 0.
    assert i == 1
    assert (m == np.array([[0, 1, 0], [0, 0, 0]], dtype=bool)).all()

    # test with plot
    coords = Coordinates(x, 0, 0)
    coords.get_nearest_k(1, 0, 0, show=True)

    # test object with a single point
    coords = Coordinates(1, 0, 0)
    coords.get_nearest_k(1, 0, 0, show=True)

    # test out of range parameters
    with raises(AssertionError):
        coords.get_nearest_k(1, 0, 0, -1)


def test_get_nearest_cart():
    # test only 1D case since most of the code from self.get_nearest_k is used
    x = np.arange(6)
    coords = Coordinates(x, 0, 0)
    i, m = coords.get_nearest_cart(2.5, 0, 0, 1.5)
    assert (i == np.array([1, 2, 3, 4])).all()
    assert (m == np.array([[0, 1, 1, 1, 1, 0]], dtype=bool)).all()

    # test search with empty results
    i, m = coords.get_nearest_cart(2.5, 0, 0, .1)
    assert len(i) == 0
    assert (m == np.array([[0, 0, 0, 0, 0, 0]], dtype=bool)).all()

    # test out of range parameters
    with raises(AssertionError):
        coords.get_nearest_cart(1, 0, 0, -1)


def test_get_nearest_sph():
    # test only 1D case since most of the code from self.get_nearest_k is used
    az = np.linspace(0, 40, 5)
    coords = Coordinates(az, 0, 1, 'sph', 'top_elev', 'deg')
    i, m = coords.get_nearest_sph(25, 0, 1, 5, 'sph', 'top_elev', 'deg')
    assert (i == np.array([2, 3])).all()
    assert (m == np.array([[0, 0, 1, 1, 0]], dtype=bool)).all()

    # test search with empty results
    i, m = coords.get_nearest_sph(25, 0, 1, 1, 'sph', 'top_elev', 'deg')
    assert len(i) == 0
    assert (m == np.array([[0, 0, 0, 0, 0]], dtype=bool)).all()

    # test out of range parameters
    with raises(AssertionError):
        coords.get_nearest_sph(1, 0, 0, -1)
    with raises(AssertionError):
        coords.get_nearest_sph(1, 0, 0, 181)


def test_get_slice():
    # test only for self.cdim = 1.
    # self.get_slice uses KDTree, which is tested with N-dimensional arrays
    # in test_get_nearest_k()

    # cartesian grid
    d = np.linspace(-2, 2, 5)
    c = Coordinates(d, 0, 0)
    assert (c.get_slice('x', 'met', 0, 1) == np.array([0, 1, 1, 1, 0],
                                                      dtype=bool)).all()
    c = Coordinates(0, d, 0)
    assert (c.get_slice('y', 'met', 0, 1) == np.array([0, 1, 1, 1, 0],
                                                      dtype=bool)).all()
    c = Coordinates(0, 0, d)
    assert (c.get_slice('z', 'met', 0, 1) == np.array([0, 1, 1, 1, 0],
                                                      dtype=bool)).all()

    # spherical grid
    d = [358, 359, 0, 1, 2]
    c = Coordinates(d, 0, 1, 'sph', 'top_elev', 'deg')
    # cyclic querry
    assert (c.get_slice('azimuth', 'deg', 0, 1) == np.array([0, 1, 1, 1, 0],
                                                            dtype=bool)).all()
    # non-cyclic querry
    assert (c.get_slice('azimuth', 'deg', 1, 1) == np.array([0, 0, 1, 1, 1],
                                                            dtype=bool)).all()
    # out of range querry
    with raises(AssertionError):
        c.get_slice('azimuth', 'deg', -1, 1)

    # there is no unique processing for cylindrical coordinates - they are thus
    # not tested here.


def test_rotation():
    # test with quaternion
<<<<<<< HEAD
    c = Coordinates(1,0,0)
    c.rotate('quat',[0, 0, 1 / np.sqrt(2), 1 / np.sqrt(2)])
    npt.assert_allclose(c.get_cart().flatten(), [0, 1, 0], atol=1e-15)

    # test with matrix
    c = Coordinates(1,0,0)
    c.rotate('matrix',[[0,-1,0],[1,0,0],[0,0,1]])
    npt.assert_allclose(c.get_cart().flatten(), [0,1,0], atol=1e-15)

    # test with rotvec
    c = Coordinates(1,0,0)
    c.rotate('rotvec',[0, 0, 90])
    npt.assert_allclose(c.get_cart().flatten(), [0,1,0], atol=1e-15)
=======
    c = Coordinates(1, 0, 0)
    c.rotate('quat', [0, 0, 1 / np.sqrt(2), 1 / np.sqrt(2)])
    npt.assert_allclose(c.get_cart().flatten(), [0, 1, 0])

    # test with matrix
    c = Coordinates(1, 0, 0)
    c.rotate('matrix', [[0, -1, 0], [1, 0, 0], [0, 0, 1]])
    npt.assert_allclose(c.get_cart().flatten(), [0, 1, 0], atol=1e-15)

    # test with rotvec
    c = Coordinates(1, 0, 0)
    c.rotate('rotvec', [0, 0, 90])
    npt.assert_allclose(c.get_cart().flatten(), [0, 1, 0], atol=1e-15)
>>>>>>> e024b1a9

    # test with euler
    c = Coordinates(1, 0, 0)
    c.rotate('z', 90)
<<<<<<< HEAD
    npt.assert_allclose(c.get_cart().flatten(), [0,1,0], atol=1e-15)
=======
    npt.assert_allclose(c.get_cart().flatten(), [0, 1, 0], atol=1e-15)
>>>>>>> e024b1a9

    # test with unknown type
    with raises(ValueError):
        c.rotate('urgh', 90)

    # test if cshape is preserved and inverse rotation works
    xyz = np.concatenate((np.ones((2, 4, 1)),
                          np.zeros((2, 4, 1)),
                          np.zeros((2, 4, 1))), -1)
    c = Coordinates(xyz[..., 0], xyz[..., 1], xyz[..., 2])
    c.rotate('z', 90)
    c.rotate('z', 90, inverse=True)
    npt.assert_allclose(c._points, xyz, atol=1e-15)

# %% Test coordinate conversions ----------------------------------------------


def test_converters():
    # test if converterts can handle numbers
    # (correctness of the rotation is tested in test_setter_and_getter)
    coordinates.cart2sph(0, 0, 1)
    coordinates.sph2cart(0, 0, 1)
    coordinates.cart2cyl(0, 0, 1)
    coordinates.cyl2cart(0, 0, 1)


# def test_setitem():
#     coords = Coordinates([0, 0], [1, 1], [0, 1])
#     setcoords = Coordinates(1, 1, 0)
#     coords[0] = setcoords
#     npt.assert_allclose(np.squeeze(coords.cartesian),
#                         np.array([[1, 0], [1, 1], [0, 1]]))<|MERGE_RESOLUTION|>--- conflicted
+++ resolved
@@ -496,24 +496,9 @@
 
 def test_rotation():
     # test with quaternion
-<<<<<<< HEAD
-    c = Coordinates(1,0,0)
-    c.rotate('quat',[0, 0, 1 / np.sqrt(2), 1 / np.sqrt(2)])
-    npt.assert_allclose(c.get_cart().flatten(), [0, 1, 0], atol=1e-15)
-
-    # test with matrix
-    c = Coordinates(1,0,0)
-    c.rotate('matrix',[[0,-1,0],[1,0,0],[0,0,1]])
-    npt.assert_allclose(c.get_cart().flatten(), [0,1,0], atol=1e-15)
-
-    # test with rotvec
-    c = Coordinates(1,0,0)
-    c.rotate('rotvec',[0, 0, 90])
-    npt.assert_allclose(c.get_cart().flatten(), [0,1,0], atol=1e-15)
-=======
     c = Coordinates(1, 0, 0)
     c.rotate('quat', [0, 0, 1 / np.sqrt(2), 1 / np.sqrt(2)])
-    npt.assert_allclose(c.get_cart().flatten(), [0, 1, 0])
+    npt.assert_allclose(c.get_cart().flatten(), [0, 1, 0], atol=1e-15)
 
     # test with matrix
     c = Coordinates(1, 0, 0)
@@ -524,16 +509,11 @@
     c = Coordinates(1, 0, 0)
     c.rotate('rotvec', [0, 0, 90])
     npt.assert_allclose(c.get_cart().flatten(), [0, 1, 0], atol=1e-15)
->>>>>>> e024b1a9
 
     # test with euler
     c = Coordinates(1, 0, 0)
     c.rotate('z', 90)
-<<<<<<< HEAD
-    npt.assert_allclose(c.get_cart().flatten(), [0,1,0], atol=1e-15)
-=======
     npt.assert_allclose(c.get_cart().flatten(), [0, 1, 0], atol=1e-15)
->>>>>>> e024b1a9
 
     # test with unknown type
     with raises(ValueError):

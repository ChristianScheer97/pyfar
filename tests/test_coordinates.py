--- conflicted
+++ resolved
@@ -1,11 +1,7 @@
 import numpy as np
 import numpy.testing as npt
-<<<<<<< HEAD
+import pytest
 from pytest import raises, mark
-=======
-import pytest
-from pytest import raises
->>>>>>> 1c8b75fe
 
 from pyfar.coordinates import Coordinates
 import pyfar.coordinates as coordinates
@@ -572,7 +568,6 @@
     npt.assert_allclose(c._points, xyz, atol=1e-15)
 
 
-# Test coordinate conversions -------------------------------------------------
 def test_converters():
     # test if converterts can handle numbers
     # (correctness of the rotation is tested in test_setter_and_getter)
@@ -582,83 +577,6 @@
     coordinates.cyl2cart(0, 0, 1)
 
 
-<<<<<<< HEAD
-# def test_setitem():
-#     coords = Coordinates([0, 0], [1, 1], [0, 1])
-#     setcoords = Coordinates(1, 1, 0)
-#     coords[0] = setcoords
-#     npt.assert_allclose(np.squeeze(coords.cartesian),
-#                         np.array([[1, 0], [1, 1], [0, 1]]))
-# test_get_nearest_sph()
-
-def test___eq___equal():
-    coordinates = Coordinates(1, 2, 3, domain='sph', convention='side')
-    comparable = Coordinates(1, 2, 3, domain='sph', convention='side')
-    is_equal = coordinates == comparable
-    assert is_equal
-
-    coordinates = Coordinates([1, 1], [1, 1], [1, 2])
-    comparable = Coordinates([1.0, 1.0], [1.0, 1.0], [1.0, 2.0])
-    is_equal = coordinates == comparable
-    assert is_equal
-
-
-@mark.parametrize(
-    'points_1, points_2, points_3, comparable, expected', [
-        (1, 1, 1, Coordinates(1, 1, -1), False),
-        ([1, 1], [1, 1], [1, 1], Coordinates([1, 1], [1, 1], [1, 2]), False),
-        ([1, 1], [1, 1], [1, 1], Coordinates([1, 1.0], [1, 1.0], [1, 1]), True)
-    ])
-def test___eq___differ_in_points(
-        points_1, points_2, points_3, comparable, expected):
-    coordinates = Coordinates(points_1, points_2, points_3)
-    comparison = coordinates == comparable
-    assert comparison == expected
-
-
-def test___eq___differ_in_domain():
-    coordinates = Coordinates(1, 2, 3, domain='sph', convention='side')
-    comparable = Coordinates(1, 2, 3, domain='sph', convention='front')
-    is_equal = coordinates == comparable
-    assert not is_equal
-
-
-def test___eq___differ_in_convention():
-    coordinates = Coordinates(domain='sph', convention='top_elev')
-    comparable = Coordinates(domain='sph', convention='front')
-    is_equal = coordinates == comparable
-    assert not is_equal
-
-
-def test___eq___differ_in_unit():
-    coordinates = Coordinates([1, 1], [1, 1], [1, 1], convention='top_colat',
-                              domain='sph', unit='rad')
-    comparable = Coordinates([1, 1], [1, 1], [1, 1], convention='top_colat',
-                             domain='sph', unit='deg')
-    is_equal = coordinates == comparable
-    assert not is_equal
-
-
-def test___eq___differ_in_weigths():
-    coordinates = Coordinates(1, 2, 3, weights=.5)
-    comparable = Coordinates(1, 2, 3, weights=0.0)
-    is_equal = coordinates == comparable
-    assert not is_equal
-
-
-def test___eq___differ_in_sh_order():
-    coordinates = Coordinates(1, 2, 3, sh_order=2)
-    comparable = Coordinates(1, 2, 3, sh_order=8)
-    is_equal = coordinates == comparable
-    assert not is_equal
-
-
-def test___eq___differ_in_sh_comment():
-    coordinates = Coordinates(1, 2, 3, comment="Madre mia!")
-    comparable = Coordinates(1, 2, 3, comment="Oh my woooooosh!")
-    is_equal = coordinates == comparable
-    assert not is_equal
-=======
 @pytest.mark.parametrize(
     'points_1, points_2, points_3, actual, expected', [
         (1, 1, 1,                Coordinates(1, 1, -1),                 False),
@@ -720,5 +638,4 @@
 def test___eq___differInShComment_notEqual():
     coordinates = Coordinates(1, 2, 3, comment="Madre mia!")
     actual = Coordinates(1, 2, 3, comment="Oh my woooooosh!")
-    assert not coordinates == actual
->>>>>>> 1c8b75fe
+    assert not coordinates == actual
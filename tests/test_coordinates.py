import numpy as np
import numpy.testing as npt
from pytest import raises, mark

from pyfar.coordinates import Coordinates
import pyfar.coordinates as coordinates


# Test Coordinates() class ----------------------------------------------------
def test_coordinates_init():
    # get class instance
    coords = Coordinates()
    assert isinstance(coords, Coordinates)


def test__systems():
    # get all coordinate systems
    coords = Coordinates()
    systems = coords._systems()

    # check object type
    assert isinstance(systems, dict)

    # check completeness of systems
    for domain in systems:
        for convention in systems[domain]:
            assert "description_short" in systems[domain][convention], \
                f"{domain} ({convention}) is missing entry 'description_short'"
            assert "coordinates" in systems[domain][convention], \
                f"{domain} ({convention}) is missing entry 'coordinates'"
            assert "units" in systems[domain][convention], \
                f"{domain} ({convention}) is missing entry 'units'"
            assert "description" in systems[domain][convention], \
                f"{domain} ({convention}) is missing entry 'description'"
            assert "positive_x" in systems[domain][convention], \
                f"{domain} ({convention}) is missing entry 'positive_x'"
            assert "positive_y" in systems[domain][convention], \
                f"{domain} ({convention}) is missing entry 'positive_y'"
            assert "negative_x" in systems[domain][convention], \
                f"{domain} ({convention}) is missing entry 'negative_'"
            assert "negative_y" in systems[domain][convention], \
                f"{domain} ({convention}) is missing entry 'negative_y'"
            assert "positive_z" in systems[domain][convention], \
                f"{domain} ({convention}) is missing entry 'positive_z'"
            assert "negative_z" in systems[domain][convention], \
                f"{domain} ({convention}) is missing entry 'negative_z'"
            for coord in systems[domain][convention]['coordinates']:
                assert coord in systems[domain][convention], \
                    f"{domain} ({convention}) is missing entry '{coord}'"
                assert systems[domain][convention][coord][0] in \
                    ["unbound", "bound", "cyclic"], \
                    f"{domain} ({convention}), {coord}[0] must be 'unbound', "\
                    "'bound', or 'cyclic'."


def test_coordinate_names():
    # check if units agree across coordinates that appear more than once

    # get all coordinate systems
    c = Coordinates()
    systems = c._systems()

    # get unique list of coordinates and their properties
    coords = {}
    # loop across domains and conventions
    for domain in systems:
        for convention in systems[domain]:
            # loop across coordinates
            for cc, coord in enumerate(systems[domain][convention]
                                       ['coordinates']):
                # units of the current coordinate
                cur_units = [u[cc] for u in
                             systems[domain][convention]['units']]
                # add coordinate to coords
                if coord not in coords:
                    coords[coord] = {}
                    coords[coord]['domain'] = [domain]
                    coords[coord]['convention'] = [convention]
                    coords[coord]['units'] = [cur_units]
                else:
                    coords[coord]['domain'].append(domain)
                    coords[coord]['convention'].append(convention)
                    coords[coord]['units'].append(cur_units)

    # check if units agree across coordinates that appear more than once
    for coord in coords:
        # get unique first entry
        units = coords[coord]['units'].copy()
        units_ref, idx = np.unique(units[0], True)
        units_ref = units_ref[idx]
        for cc in range(1, len(units)):
            # get nex entry for comparison
            units_test, idx = np.unique(units[cc], True)
            units_test = units_test[idx]
            # compare
            assert all(units_ref == units_test), \
                f"'{coord}' has units {units_ref} in "\
                f"{coords[coord]['domain'][0]} "\
                f"({coords[coord]['convention'][0]}) but units {units_test} "\
                f"in {coords[coord]['domain'][cc]} "\
                f"({coords[coord]['convention'][cc]})"


def test_exist_systems():
    # get class instance
    coords = Coordinates()

    # tests that have to pass
    coords._exist_system('sph')
    coords._exist_system('sph', 'side')
    coords._exist_system('sph', 'side', 'rad')
    coords._exist_system('sph', unit='rad')

    # tests that have to fail
    with raises(ValueError):
        coords._exist_system()
    with raises(AssertionError):
        coords._exist_system('shp')
    with raises(ValueError):
        coords._exist_system(None, 'side')
    with raises(AssertionError):
        coords._exist_system('sph', 'tight')
    with raises(AssertionError):
        coords._exist_system('sph', 'side', 'met')
    with raises(ValueError):
        coords._exist_system(None, None, 'met')


def test_systems():
    # get class instance
    coords = Coordinates()

    # test all four possible calls
    coords.systems()
    coords.systems(brief=True)
    coords.systems('all')
    coords.systems('all', brief=True)


def test_coordinates_init_val():

    # test input: scalar
    c1 = 1
    # test input: 2 element vectors
    c2 = [1, 2]                         # list
    c3 = np.asarray(c2)                # flat np.array
    c4 = np.atleast_2d(c2)             # row vector np.array
    c5 = np.transpose(c4)              # column vector np.array
    # test input: 3 element vector
    c6 = [1, 2, 3]
    # test input: 2D matrix
    c7 = np.array([[1, 2, 3], [1, 2, 3]])
    # test input: 3D matrix
    c8 = np.array([[[1, 2, 3], [1, 2, 3]],
                   [[1, 2, 3], [1, 2, 3]]])

    # tests that have to path
    # input scalar coordinate
    Coordinates(c1, c1, c1)
    # input list of coordinates
    Coordinates(c2, c2, c2)
    # input scalar and lists
    Coordinates(c1, c2, c2)
    # input flat np.arrays
    Coordinates(c3, c3, c3)
    # input non flat vectors
    Coordinates(c3, c4, c5)
    # input 2D data
    Coordinates(c1, c1, c7)
    # input 3D data
    Coordinates(c1, c1, c8)

    # tests that have to fail
    with raises(AssertionError):
        Coordinates(c2, c2, c6)
    with raises(AssertionError):
        Coordinates(c6, c6, c7)
    with raises(AssertionError):
        Coordinates(c2, c2, c8)


def test_coordinates_init_val_and_system():
    # get list of available coordinate systems
    coords = Coordinates()
    systems = coords._systems()

    # test constructor with all systems
    for domain in systems:
        for convention in systems[domain]:
            for unit in systems[domain][convention]['units']:
                Coordinates(0, 0, 0, domain, convention, unit[0][0:3])


def test_coordinates_init_val_no_convention():
    # get list of available coordinate systems
    coords = Coordinates()
    systems = coords._systems()

    # test constructor with all systems, units, and convention=None
    for domain in systems:
        convention = list(systems[domain])[0]
        for unit in systems[domain][convention]['units']:
            Coordinates(0, 0, 0, domain, unit=unit[0][0:3])


def test_coordinates_init_val_no_convention_no_unit():
    # get list of available coordinate systems
    coords = Coordinates()
    systems = coords._systems()

    # test constructor with all systems, units, and convention=None
    for domain in systems:
        Coordinates(0, 0, 0, domain)


def test_coordinates_init_val_and_weights():
    # correct number of weights
    coords = Coordinates([1, 2], 0, 0, weights=[.5, .5])
    assert isinstance(coords, Coordinates)

    # incorrect number of weights
    with raises(AssertionError):
        Coordinates([1, 2], 0, 0, weights=.5)


def test_coordinates_init_sh_order():
    coords = Coordinates(sh_order=5)
    assert isinstance(coords, Coordinates)


def test_show():
    coords = Coordinates([-1, 0, 1], 0, 0)
    # show without mask
    coords.show()
    # show with mask as list
    coords.show([1, 0, 1])
    # show with mask as ndarray
    coords.show(np.array([1, 0, 1], dtype=bool))
    # test assertion
    with raises(AssertionError):
        coords.show(np.array([1, 0], dtype=bool))


def test_setter_and_getter_with():
    # get list of available coordinate systems
    coords = Coordinates()
    systems = coords._systems()
    # test points contained in system definitions
    points = ['positive_x', 'positive_y', 'positive_z',
              'negative_x', 'negative_y', 'negative_z']

    # test setter and getter with all systems and default unit
    for domain_in in list(systems):
        for convention_in in list(systems[domain_in]):
            for domain_out in list(systems):
                for convention_out in list(systems[domain_out]):
                    for point in points:
                        # for debugging
                        print(f"{domain_in}({convention_in}) -> "
                              f"{domain_out}({convention_out}): {point}")
                        # in and out points
                        p_in = systems[domain_in][convention_in][point]
                        p_out = systems[domain_out][convention_out][point]
                        # empty object
                        c = Coordinates()
                        # --- set point ---
                        eval(f"c.set_{domain_in}(p_in[0], p_in[1], p_in[2], \
                             '{convention_in}')")
                        # check point
                        p = c._points
                        npt.assert_allclose(p.flatten(), p_in, atol=1e-15)
                        # --- test without conversion ---
                        p = eval(f"c.get_{domain_out}('{convention_out}')")
                        # check internal and returned point
                        npt.assert_allclose(
                            c._points.flatten(), p_in, atol=1e-15)
                        npt.assert_allclose(p.flatten(), p_out, atol=1e-15)
                        # check if system was converted
                        assert c._system["domain"] == domain_in
                        assert c._system["convention"] == convention_in
                        # --- test with conversion ---
                        p = eval(f"c.get_{domain_out}('{convention_out}', \
                                 convert=True)")
                        # check point
                        npt.assert_allclose(p.flatten(), p_out, atol=1e-15)
                        # check if system was converted
                        assert c._system["domain"] == domain_out
                        assert c._system["convention"] == convention_out


def test_multiple_getter_with_conversion():
    # test N successive coordinate conversions
    N = 500

    # get list of available coordinate systems
    coords = Coordinates()
    systems = coords._systems()

    # get reference points in cartesian coordinate system
    points = ['positive_x', 'positive_y', 'positive_z',
              'negative_x', 'negative_y', 'negative_z']
    pts = np.array([systems['cart']['right'][point] for point in points])

    # init the system
    coords.set_cart(pts[:, 0], pts[:, 1], pts[:, 2])

    # list of domains
    domains = list(systems)

    for ii in range(N):
        # randomly select a coordinate system
        domain = domains[np.random.randint(len(domains))]
        conventions = list(systems[domain])
        convention = conventions[np.random.randint(len(conventions))]
        # convert points to selected system
        pts = eval(f"coords.get_{domain}('{convention}', convert=True)")
        # get the reference
        ref = np.array([systems[domain][convention][point]
                        for point in points])
        # check
        npt.assert_allclose(pts, ref, atol=1e-15)
        # print
        print(f"Tolerance met in iteration {ii}")


def test_getter_weights():
    coords = Coordinates([1, 2], 0, 0, weights=[.5, .5])
    assert (coords.weights == np.array([.5, .5])).all()


def test_setter_weights():
    coords = Coordinates([1, 2], 0, 0)
    coords.weights = [.5, .5]
    assert (coords.weights == np.array([.5, .5])).all()


def test_getter_sh_order():
    coords = Coordinates(sh_order=10)
    assert coords.sh_order == 10


def test_setter_sh_order():
    coords = Coordinates()
    coords.sh_order = 10
    assert coords.sh_order == 10


def test_getter_comment():
    coords = Coordinates(1, 1, 1, comment='try this')
    assert coords.comment == 'try this'


def test_setter_comment():
    coords = Coordinates()
    coords.comment = 'now this'
    assert coords.comment == 'now this'


def test_cshape():
    # empty
    coords = Coordinates()
    assert coords.cshape == (0,)
    # 2D points
    coords = Coordinates([1, 0], [1, 1], [0, 1])
    assert coords.cshape == (2,)
    # 3D points
    coords = Coordinates([[1, 2, 3], [4, 5, 6]], 1, 1)
    assert coords.cshape == (2, 3)


def test_cdim():
    # empty
    coords = Coordinates()
    assert coords.cdim == 0
    # 2D points
    coords = Coordinates([1, 0], 1, 1)
    assert coords.cdim == 1
    # 3D points
    coords = Coordinates([[1, 2, 3], [4, 5, 6]], 1, 1)
    assert coords.cdim == 2


def test_csize():
    # 0 points
    coords = Coordinates()
    assert coords.csize == 0
    # two points
    coords = Coordinates([1, 0], 1, 1)
    assert coords.csize == 2
    # 6 points in two dimensions
    coords = Coordinates([[1, 2, 3], [4, 5, 6]], 1, 1)
    assert coords.csize == 6


def test_getitem():
    # test without weights
    coords = Coordinates([1, 2], 0, 0)
    new = coords[0]
    assert isinstance(new, Coordinates)
    assert (new.get_cart().flatten() == np.array([1, 0, 0])).all()

    # test with weights
    coords = Coordinates([1, 2], 0, 0, weights=[.1, .9])
    new = coords[0]
    assert isinstance(new, Coordinates)
    assert (new.get_cart().flatten() == np.array([1, 0, 0])).all()
    assert new.weights.flatten() == np.array(.1)

    # test with 3D array
    coords = Coordinates([[1, 2, 3, 4, 5], [2, 3, 4, 5, 6]], 0, 0)
    new = coords[0:1]
    assert isinstance(new, Coordinates)
    assert new.cshape == (1, 5)


def test_get_nearest_k():
    # 1D cartesian, nearest point
    x = np.arange(6)
    coords = Coordinates(x, 0, 0)
    d, i, m = coords.get_nearest_k(1, 0, 0)
    assert d == 0.
    assert i == 1
    assert (m == np.array([0, 1, 0, 0, 0, 0], dtype=bool)).all()

    # 1D spherical, nearest point
    d, i, m = coords.get_nearest_k(0, 0, 1, 1, 'sph', 'top_elev', 'deg')
    assert d == 0.
    assert i == 1
    assert (m == np.array([0, 1, 0, 0, 0, 0], dtype=bool)).all()

    # 1D cartesian, two nearest points
    d, i, m = coords.get_nearest_k(1.2, 0, 0, 2)
    npt.assert_allclose(d, [.2, .8], atol=1e-15)
    assert (i == np.array([1, 2])).all()
    assert (m == np.array([0, 1, 1, 0, 0, 0], dtype=bool)).all()

    # 1D cartesian querry two points
    d, i, m = coords.get_nearest_k([1, 2], 0, 0)
    npt.assert_allclose(d, [0, 0], atol=1e-15)
    npt.assert_allclose(i, [1, 2])
    assert (m == np.array([0, 1, 1, 0, 0, 0], dtype=bool)).all()

    # 2D cartesian, nearest point
    coords = Coordinates(x.reshape(2, 3), 0, 0)
    d, i, m = coords.get_nearest_k(1, 0, 0)
    assert d == 0.
    assert i == 1
    assert (m == np.array([[0, 1, 0], [0, 0, 0]], dtype=bool)).all()

    # test with plot
    coords = Coordinates(x, 0, 0)
    coords.get_nearest_k(1, 0, 0, show=True)

    # test object with a single point
    coords = Coordinates(1, 0, 0)
    coords.get_nearest_k(1, 0, 0, show=True)

    # test out of range parameters
    with raises(AssertionError):
        coords.get_nearest_k(1, 0, 0, -1)


def test_get_nearest_cart():
    # test only 1D case since most of the code from self.get_nearest_k is used
    x = np.arange(6)
    coords = Coordinates(x, 0, 0)
    i, m = coords.get_nearest_cart(2.5, 0, 0, 1.5)
    assert (i == np.array([1, 2, 3, 4])).all()
    assert (m == np.array([[0, 1, 1, 1, 1, 0]], dtype=bool)).all()

    # test search with empty results
    i, m = coords.get_nearest_cart(2.5, 0, 0, .1)
    assert len(i) == 0
    assert (m == np.array([[0, 0, 0, 0, 0, 0]], dtype=bool)).all()

    # test out of range parameters
    with raises(AssertionError):
        coords.get_nearest_cart(1, 0, 0, -1)


def test_get_nearest_sph():
    # test only 1D case since most of the code from self.get_nearest_k is used
    az = np.linspace(0, 40, 5)
    coords = Coordinates(az, 0, 1, 'sph', 'top_elev', 'deg')
    i, m = coords.get_nearest_sph(25, 0, 1, 5, 'sph', 'top_elev', 'deg')
    assert (i == np.array([2, 3])).all()
    assert (m == np.array([[0, 0, 1, 1, 0]], dtype=bool)).all()

    # test search with empty results
    i, m = coords.get_nearest_sph(25, 0, 1, 1, 'sph', 'top_elev', 'deg')
    assert len(i) == 0
    assert (m == np.array([[0, 0, 0, 0, 0]], dtype=bool)).all()

    # test out of range parameters
    with raises(AssertionError):
        coords.get_nearest_sph(1, 0, 0, -1)
    with raises(AssertionError):
        coords.get_nearest_sph(1, 0, 0, 181)


def test_get_slice():
    # test only for self.cdim = 1.
    # self.get_slice uses KDTree, which is tested with N-dimensional arrays
    # in test_get_nearest_k()

    # cartesian grid
    d = np.linspace(-2, 2, 5)
    c = Coordinates(d, 0, 0)
    assert (c.get_slice('x', 'met', 0, 1) == np.array([0, 1, 1, 1, 0],
                                                      dtype=bool)).all()
    c = Coordinates(0, d, 0)
    assert (c.get_slice('y', 'met', 0, 1) == np.array([0, 1, 1, 1, 0],
                                                      dtype=bool)).all()
    c = Coordinates(0, 0, d)
    assert (c.get_slice('z', 'met', 0, 1) == np.array([0, 1, 1, 1, 0],
                                                      dtype=bool)).all()

    # spherical grid
    d = [358, 359, 0, 1, 2]
    c = Coordinates(d, 0, 1, 'sph', 'top_elev', 'deg')
    # cyclic querry
    assert (c.get_slice('azimuth', 'deg', 0, 1) == np.array([0, 1, 1, 1, 0],
                                                            dtype=bool)).all()
    # non-cyclic querry
    assert (c.get_slice('azimuth', 'deg', 1, 1) == np.array([0, 0, 1, 1, 1],
                                                            dtype=bool)).all()
    # out of range querry
    with raises(AssertionError):
        c.get_slice('azimuth', 'deg', -1, 1)

    # there is no unique processing for cylindrical coordinates - they are thus
    # not tested here.


def test_rotation():
    # test with quaternion
    c = Coordinates(1, 0, 0)
    c.rotate('quat', [0, 0, 1 / np.sqrt(2), 1 / np.sqrt(2)])
    npt.assert_allclose(c.get_cart().flatten(), [0, 1, 0], atol=1e-15)

    # test with matrix
    c = Coordinates(1, 0, 0)
    c.rotate('matrix', [[0, -1, 0], [1, 0, 0], [0, 0, 1]])
    npt.assert_allclose(c.get_cart().flatten(), [0, 1, 0], atol=1e-15)

    # test with rotvec
    c = Coordinates(1, 0, 0)
    c.rotate('rotvec', [0, 0, 90])
    npt.assert_allclose(c.get_cart().flatten(), [0, 1, 0], atol=1e-15)

    # test with euler
    c = Coordinates(1, 0, 0)
    c.rotate('z', 90)
    npt.assert_allclose(c.get_cart().flatten(), [0, 1, 0], atol=1e-15)

    # test with unknown type
    with raises(ValueError):
        c.rotate('urgh', 90)

    # test if cshape is preserved and inverse rotation works
    xyz = np.concatenate((np.ones((2, 4, 1)),
                          np.zeros((2, 4, 1)),
                          np.zeros((2, 4, 1))), -1)
    c = Coordinates(xyz[..., 0], xyz[..., 1], xyz[..., 2])
    c.rotate('z', 90)
    c.rotate('z', 90, inverse=True)
    npt.assert_allclose(c._points, xyz, atol=1e-15)


# Test coordinate conversions -------------------------------------------------
def test_converters():
    # test if converterts can handle numbers
    # (correctness of the rotation is tested in test_setter_and_getter)
    coordinates.cart2sph(0, 0, 1)
    coordinates.sph2cart(0, 0, 1)
    coordinates.cart2cyl(0, 0, 1)
<<<<<<< HEAD
    coordinates.cyl2cart(0, 0, 1)


# def test_setitem():
#     coords = Coordinates([0, 0], [1, 1], [0, 1])
#     setcoords = Coordinates(1, 1, 0)
#     coords[0] = setcoords
#     npt.assert_allclose(np.squeeze(coords.cartesian),
#                         np.array([[1, 0], [1, 1], [0, 1]]))
# test_get_nearest_sph()

def test___eq___equal():
    coordinates = Coordinates(1, 2, 3, domain='sph', convention='side')
    comparable = Coordinates(1, 2, 3, domain='sph', convention='side')
    is_equal = coordinates == comparable
    assert is_equal

    coordinates = Coordinates([1, 1], [1, 1], [1, 2])
    comparable = Coordinates([1.0, 1.0], [1.0, 1.0], [1.0, 2.0])
    is_equal = coordinates == comparable
    assert is_equal


@mark.parametrize(
    'points_1, points_2, points_3, comparable, expected', [
        (1, 1, 1, Coordinates(1, 1, -1), False),
        ([1, 1], [1, 1], [1, 1], Coordinates([1, 1], [1, 1], [1, 2]), False),
        ([1, 1], [1, 1], [1, 1], Coordinates([1, 1.0], [1, 1.0], [1, 1]), True)
    ])
def test___eq___differ_in_points(
        points_1, points_2, points_3, comparable, expected):
    coordinates = Coordinates(points_1, points_2, points_3)
    comparison = coordinates == comparable
    assert comparison == expected


def test___eq___differ_in_domain():
    coordinates = Coordinates(1, 2, 3, domain='sph', convention='side')
    comparable = Coordinates(1, 2, 3, domain='sph', convention='front')
    is_equal = coordinates == comparable
    assert not is_equal


def test___eq___differ_in_convention():
    coordinates = Coordinates(domain='sph', convention='top_elev')
    comparable = Coordinates(domain='sph', convention='front')
    is_equal = coordinates == comparable
    assert not is_equal


def test___eq___differ_in_unit():
    coordinates = Coordinates([1, 1], [1, 1], [1, 1], convention='top_colat',
                              domain='sph', unit='rad')
    comparable = Coordinates([1, 1], [1, 1], [1, 1], convention='top_colat',
                             domain='sph', unit='deg')
    is_equal = coordinates == comparable
    assert not is_equal


def test___eq___differ_in_weigths():
    coordinates = Coordinates(1, 2, 3, weights=.5)
    comparable = Coordinates(1, 2, 3, weights=0.0)
    is_equal = coordinates == comparable
    assert not is_equal


def test___eq___differ_in_sh_order():
    coordinates = Coordinates(1, 2, 3, sh_order=2)
    comparable = Coordinates(1, 2, 3, sh_order=8)
    is_equal = coordinates == comparable
    assert not is_equal


def test___eq___differ_in_sh_comment():
    coordinates = Coordinates(1, 2, 3, comment="Madre mia!")
    comparable = Coordinates(1, 2, 3, comment="Oh my woooooosh!")
    is_equal = coordinates == comparable
    assert not is_equal
=======
    coordinates.cyl2cart(0, 0, 1)
>>>>>>> 09142662
<|MERGE_RESOLUTION|>--- conflicted
+++ resolved
@@ -574,7 +574,6 @@
     coordinates.cart2sph(0, 0, 1)
     coordinates.sph2cart(0, 0, 1)
     coordinates.cart2cyl(0, 0, 1)
-<<<<<<< HEAD
     coordinates.cyl2cart(0, 0, 1)
 
 
@@ -652,7 +651,4 @@
     coordinates = Coordinates(1, 2, 3, comment="Madre mia!")
     comparable = Coordinates(1, 2, 3, comment="Oh my woooooosh!")
     is_equal = coordinates == comparable
-    assert not is_equal
-=======
-    coordinates.cyl2cart(0, 0, 1)
->>>>>>> 09142662
+    assert not is_equal
--- conflicted
+++ resolved
@@ -2,13 +2,10 @@
 import numpy as np
 import numpy.testing as npt
 import pytest
-<<<<<<< HEAD
 import json
 from pytest import fixture
 from mock import Mock, mock_open, patch, call
 
-=======
->>>>>>> be6a473c
 import os.path
 from io import BytesIO
 import scipy.io.wavfile as wavfile
@@ -24,16 +21,8 @@
     """Test default without optional parameters."""
     signal = io.read_wav(generate_wav_file)
     assert isinstance(signal, Signal)
-<<<<<<< HEAD
-    npt.assert_allclose(
-        signal.time,
-        np.atleast_2d(signal_ref),
-        rtol=1e-10)
-    assert signal.sampling_rate == sampling_rate
-=======
     npt.assert_allclose(signal.time, noise.time)
     assert signal.sampling_rate == noise.sampling_rate
->>>>>>> be6a473c
 
 
 def test_write_wav(tmpdir, noise):
@@ -71,22 +60,8 @@
 def test_read_sofa_GeneralFIR(
         generate_sofa_GeneralFIR, noise_two_by_three_channel):
     """Test for sofa datatype GeneralFIR"""
-<<<<<<< HEAD
-    sofatype = 'GeneralFIR'
-    # Generate test file
-    generate_sofa_file(tmpdir, sofatype)
-    # Correct DataType
-    filename = os.path.join(tmpdir, (sofatype + '.sofa'))
-    signal = io.read_sofa(filename)[0]
-    signal_ref = reference_signal(signal.cshape)[0]
-    npt.assert_allclose(
-        signal.time,
-        signal_ref,
-        rtol=1e-10)
-=======
     signal = io.read_sofa(generate_sofa_GeneralFIR)[0]
     npt.assert_allclose(signal.time, noise_two_by_three_channel.time)
->>>>>>> be6a473c
 
 
 def test_read_sofa_GeneralTF(generate_sofa_GeneralTF):
@@ -114,146 +89,7 @@
 def test_read_sofa_position_type_unit(generate_sofa_postype_error):
     """Test to verify correct position type of sofa file"""
     with pytest.raises(ValueError):
-<<<<<<< HEAD
-        io.read_sofa(filename)
-
-
-def generate_sofa_file(filedir, sofatype):
-    """ Generate the reference sofa files used for testing the read_sofa
-    function.
-
-    Parameters
-    -------
-    filedir : String
-        Path to directory.
-    """
-    n_measurements = 1
-    n_receivers = 2
-    signal, sampling_rate = reference_signal(
-        shape=(n_measurements, n_receivers))
-    n_samples = signal.shape[-1]
-
-    filename = os.path.join(filedir, (sofatype + '.sofa'))
-    sofafile = sofa.Database.create(
-        filename,
-        sofatype.split('_')[0],
-        dimensions={
-            "M": n_measurements,
-            "R": n_receivers,
-            "N": n_samples})
-    sofafile.Listener.initialize(fixed=["Position", "View", "Up"])
-    sofafile.Source.initialize(fixed=["Position", "View", "Up"])
-    sofafile.Source.Position = reference_coordinates()[0]
-    sofafile.Receiver.initialize(fixed=["Position", "View", "Up"])
-    sofafile.Receiver.Position = reference_coordinates()[1]
-    sofafile.Emitter.initialize(fixed=["Position", "View", "Up"], count=1)
-
-    if sofatype == 'GeneralFIR':
-        sofafile.Data.Type = 'FIR'
-        sofafile.Data.initialize()
-        sofafile.Data.IR = signal
-        sofafile.Data.SamplingRate = sampling_rate
-    elif sofatype == 'GeneralTF':
-        sofafile.Data.Type = 'TF'
-        sofafile.Data.initialize()
-        sofafile.Data.Real = signal
-        sofafile.Data.Imag = signal
-    elif sofatype == 'GeneralFIR_unit':
-        sofafile.Data.Type = 'FIR'
-        sofafile.Data.initialize()
-        sofafile.Data.IR = signal
-        sofafile.Data.SamplingRate = sampling_rate
-        sofafile.Data.SamplingRate.Units = 'not_hertz'
-    elif sofatype == 'GeneralFIR_postype':
-        sofafile.Data.Type = 'FIR'
-        sofafile.Data.initialize()
-        sofafile.Data.IR = signal
-        sofafile.Data.SamplingRate = sampling_rate
-        sofafile.Source.Position.Type = 'not_type'
-    sofafile.close()
-
-
-def reference_signal(shape=(1,)):
-    """ Generate sine of 440 Hz as numpy array.
-    Returns
-    -------
-    sine : ndarray
-        The sine signal
-    sampling_rate : int
-        The sampling rate
-    """
-    sampling_rate = 44100
-    n_periods = 20
-    amplitude = 1
-    frequency = 440
-
-    # time signal
-    times = np.arange(0, n_periods * frequency) / sampling_rate
-    sine = amplitude * np.sin(2 * np.pi * times * frequency)
-
-    shape + (3,)
-    sine = np.ones(shape + (sine.shape[-1],)) * sine
-
-    return sine, sampling_rate
-
-
-def reference_coordinates():
-    """ Generate coordinate array
-    Returns
-    -------
-    coordinates : ndarray
-        The coordinates
-    """
-    source_coordinates = np.ones((1, 3))
-    receiver_coordinates = np.ones((2, 3, 1))
-    return source_coordinates, receiver_coordinates
-
-
-@pytest.fixture
-def signal_mock():
-    """ Generate a signal mock object.
-    Returns
-    -------
-    signal : Signal
-        The noise signal
-    """
-    n_samples = 1000
-    sampling_rate = 44100
-    amplitude = 1
-
-    # time signal:
-    time = amplitude * np.random.rand(n_samples)
-
-    # create a mock object of Signal class to test independently
-    signal_object = Mock(spec_set=Signal(time, sampling_rate))
-    signal_object.time = time[np.newaxis, :]
-    signal_object.sampling_rate = sampling_rate
-
-    return signal_object
-
-
-@fixture
-def signal_mock_nd():
-    """ Generate a higher dimensional signal mock object.
-    Returns
-    -------
-    signal : Signal
-        The signal
-    """
-    n_samples = 1000
-    sampling_rate = 44100
-    amplitude = 1
-
-    # time signal:
-    time = amplitude * np.random.random_sample((3, 3, 3, n_samples))
-
-    # create a mock object of Signal class to test independently
-    signal_object = Mock(spec_set=Signal(time, sampling_rate))
-    signal_object.time = time
-    signal_object.sampling_rate = sampling_rate
-
-    return signal_object
-
+        io.read_sofa(generate_sofa_postype_error)
 
 @fixture
 def filename():
@@ -406,7 +242,4 @@
 def test_read_nested_data_struct(
     generate_far_file_nested_data_struct,
     nested_data_struct):
-    pass
-=======
-        io.read_sofa(generate_sofa_postype_error)
->>>>>>> be6a473c
+    pass
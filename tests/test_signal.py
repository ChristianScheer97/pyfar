--- conflicted
+++ resolved
@@ -373,18 +373,6 @@
     assert id(signal_in) != id(signal_out)
 
 
-<<<<<<< HEAD
-def test___eq___equal(signal):
-    sine = np.sin(2 * np.pi * 440 * np.arange(0, 1, 1 / 44100))
-    actual = Signal(sine, 44100, len(sine), domain='time')
-    assert signal == actual
-
-
-def test___eq___notEqual(signal):
-    sine = np.sin(2 * np.pi * 220 * np.arange(0, 1, 1 / 44100))
-    actual = Signal(sine, 44100, len(sine), domain='time')
-    assert not signal == actual
-=======
 def test___eq___equal(sine_signal):
     actual = sine_signal.copy()
     assert sine_signal == actual
@@ -397,5 +385,4 @@
     assert not sine_signal == actual
     actual = sine_signal.copy()
     actual.comment = f'{actual.comment} A completely different thing'
-    assert not sine_signal == actual
->>>>>>> a75497b3
+    assert not sine_signal == actual
--- conflicted
+++ resolved
@@ -230,18 +230,6 @@
 
 
 def test___eq___equal(orientations, views, ups):
-<<<<<<< HEAD
-    comparable = Orientations.from_view_up(views, ups)
-    is_equal = orientations == comparable
-    assert is_equal
-
-
-def test___eq___not_equal(orientations, views, ups):
-    rot_z45 = Rotation.from_euler('z', 45, degrees=True)
-    comparable = Orientations.from_view_up(views, ups) * rot_z45
-    is_equal = orientations == comparable
-    assert not is_equal
-=======
     actual = Orientations.from_view_up(views, ups)
     assert orientations == actual
 
@@ -249,5 +237,4 @@
 def test___eq___notEqual(orientations, views, ups):
     rot_z45 = Rotation.from_euler('z', 45, degrees=True)
     actual = Orientations.from_view_up(views, ups) * rot_z45
-    assert not orientations == actual
->>>>>>> 1c8b75fe
+    assert not orientations == actual
import matplotlib
import matplotlib.pyplot as plt
import matplotlib.testing as mpt
from matplotlib.testing.compare import compare_images
import os

import pyfar.plot as plot

# flag for creating new baseline plots (required if the plot look changed)
create_baseline = False

# path handling
base_path = os.path.join('tests', 'test_plot_data')
baseline_path = os.path.join(base_path, 'baseline')
output_path = os.path.join(base_path, 'output')

if not os.path.isdir(base_path):
    os.mkdir(base_path)
if not os.path.isdir(baseline_path):
    os.mkdir(baseline_path)
if not os.path.isdir(output_path):
    os.mkdir(output_path)

# figure parameters
f_width = 4.8
f_height = 4.8
f_dpi = 100


def test_line_plots(sine, impulse_group_delay):
    """Test all line plots with default arguments and hold functionality."""

    function_list = [plot.line.time,
                     plot.line.freq,
                     plot.line.phase,
                     plot.line.group_delay,
                     plot.line.spectrogram,
                     plot.line.time_freq,
                     plot.line.freq_phase,
                     plot.line.freq_group_delay]

    for function in function_list:
        print(f"Testing: {function.__name__}")
        # file names
        filename = 'line_' + function.__name__ + '.png'
        baseline = os.path.join(baseline_path, filename)
        output = os.path.join(output_path, filename)

        # plotting
        matplotlib.use('Agg')
        mpt.set_reproducibility_for_testing()
        plt.figure(1, (f_width, f_height), f_dpi)  # force size/dpi for testing
        function(sine)

        # save baseline if it does not exist
        # make sure to visually check the baseline uppon creation
        if create_baseline:
            plt.savefig(baseline)
        # safe test image
        plt.savefig(output)

        # testing
        compare_images(baseline, output, tol=10)

        # test hold functionality
        # file names
        filename = 'line_' + function.__name__ + '_hold.png'
        baseline = os.path.join(baseline_path, filename)
        output = os.path.join(output_path, filename)

        # plotting
        function(impulse_group_delay[0])

        # save baseline if it does not exist
        # make sure to visually check the baseline uppon creation
        if create_baseline:
            plt.savefig(baseline)
        # safe test image
        plt.savefig(output)

        # close current figure
        plt.close()

        # testing
        compare_images(baseline, output, tol=10)


def test_line_phase_options(sine):
    """Test parameters that are unique to the phase plot."""

    parameter_list = [['line_phase_deg.png', True, False],
                      ['line_phase_unwrap.png', False, True],
                      ['line_phase_deg_unwrap.png', True, True]]

    for param in parameter_list:
        print(f"Testing: {param[0]}")
        # file names
        filename = param[0]
        baseline = os.path.join(baseline_path, filename)
        output = os.path.join(output_path, filename)
        # plotting
        matplotlib.use('Agg')
        mpt.set_reproducibility_for_testing()
        plt.figure(1, (f_width, f_height), f_dpi)  # force size/dpi for testing
        plot.line.phase(sine, deg=param[1], unwrap=param[2])

        # save baseline if it does not exist
        # make sure to visually check the baseline uppon creation
        if create_baseline:
            plt.savefig(baseline)
        # safe test image
        plt.savefig(output)
        # close current figure
        plt.close()

        # testing
        compare_images(baseline, output, tol=10)


def test_line_dB_option(sine):
    """Test all line plots that have a dB option."""

    function_list = [plot.line.time,
                     plot.line.freq,
                     plot.line.spectrogram]

    # test if dB option is working
    for function in function_list:
        for dB in [True, False]:
            print(f"Testing: {function.__name__} (dB={dB})")
            # file names
            filename = 'line_' + function.__name__ + '_dB_' + str(dB) + '.png'
            baseline = os.path.join(baseline_path, filename)
            output = os.path.join(output_path, filename)

            # plotting
            matplotlib.use('Agg')
            mpt.set_reproducibility_for_testing()
            plt.figure(1, (f_width, f_height), f_dpi)  # force size/dpi
            function(sine, dB=dB)

            # save baseline if it does not exist
            # make sure to visually check the baseline uppon creation
            if create_baseline:
                plt.savefig(baseline)
            # safe test image
            plt.savefig(output)

            # close current figure
            plt.close()

            # testing
            compare_images(baseline, output, tol=10)

    # test if log_prefix and log_reference are working
    for function in function_list:
        print(f"Testing: {function.__name__} (log parameters)")
        # file names
        filename = 'line_' + function.__name__ + '_logParams.png'
        baseline = os.path.join(baseline_path, filename)
        output = os.path.join(output_path, filename)

        # plotting
        matplotlib.use('Agg')
        mpt.set_reproducibility_for_testing()
        plt.figure(1, (f_width, f_height), f_dpi)  # force size/dpi
        function(sine, log_prefix=10, log_reference=.5, dB=True)

        # save baseline if it does not exist
        # make sure to visually check the baseline uppon creation
        if create_baseline:
            plt.savefig(baseline)
        # safe test image
        plt.savefig(output)

        # close current figure
        plt.close()

        # testing
        compare_images(baseline, output, tol=10)


def test_line_xscale_option(sine):
    """Test all line plots that have an xscale option."""

    function_list = [plot.line.freq,
                     plot.line.phase,
                     plot.line.group_delay]

    # test if dB option is working
    for function in function_list:
        for xscale in ['log', 'linear']:
            print(f"Testing: {function.__name__} (xscale={xscale})")
            # file names
            filename = 'line_' + function.__name__ + '_xscale_' + xscale + \
                       '.png'
            baseline = os.path.join(baseline_path, filename)
            output = os.path.join(output_path, filename)

            # plotting
            matplotlib.use('Agg')
            mpt.set_reproducibility_for_testing()
            plt.figure(1, (f_width, f_height), f_dpi)  # force size/dpi
            function(sine, xscale=xscale)

            # save baseline if it does not exist
            # make sure to visually check the baseline uppon creation
            if create_baseline:
                plt.savefig(baseline)
            # safe test image
            plt.savefig(output)

            # close current figure
            plt.close()

            # testing
            compare_images(baseline, output, tol=10)


<<<<<<< HEAD
def test_time_unit(signal_mocks):
    """Test plottin with different units."""

    function_list = [plot.line.time,
                     plot.line.group_delay,
                     plot.line.spectrogram]

    for function in function_list:
        for unit in [None, 's', 'ms', 'mus', 'samples']:
            print(f"Testing: {function.__name__} (unit={unit})")
            # file names
            filename = f'line_{function.__name__}_unit_{str(unit)}.png'
            baseline = os.path.join(baseline_path, filename)
            output = os.path.join(output_path, filename)

            # plotting
            matplotlib.use('Agg')
            mpt.set_reproducibility_for_testing()
            plt.figure(1, (f_width, f_height), f_dpi)  # force size/dpi
            function(signal_mocks[1], unit=unit)

            # save baseline if it does not exist
            # make sure to visually check the baseline uppon creation
            if create_baseline:
                plt.savefig(baseline)
            # safe test image
            plt.savefig(output)

            # close current figure
            plt.close()

=======
def test_time_unit(impulse_group_delay):
    """Test plottin with different units."""
    function_list = [plot.line.time,
                     plot.line.group_delay,
                     plot.line.spectrogram]

    for function in function_list:
        for unit in [None, 's', 'ms', 'mus', 'samples']:
            print(f"Testing: {function.__name__} (unit={unit})")
            # file names
            filename = f'line_{function.__name__}_unit_{str(unit)}.png'
            baseline = os.path.join(baseline_path, filename)
            output = os.path.join(output_path, filename)

            # plotting
            matplotlib.use('Agg')
            mpt.set_reproducibility_for_testing()
            plt.figure(1, (f_width, f_height), f_dpi)  # force size/dpi
            plot.line.group_delay(impulse_group_delay[0], unit=unit)

            # save baseline if it does not exist
            # make sure to visually check the baseline uppon creation
            if create_baseline:
                plt.savefig(baseline)
            # safe test image
            plt.savefig(output)

            # close current figure
            plt.close()

>>>>>>> 479956ef
            # testing
            compare_images(baseline, output, tol=10)


def test_line_time_auto_unit():
    """Test automatically assigning the unit in group delay plots."""
    assert plot._line._time_auto_unit(0) == 's'
    assert plot._line._time_auto_unit(1e-4) == 'mus'
    assert plot._line._time_auto_unit(2e-2) == 'ms'
    assert plot._line._time_auto_unit(2) == 's'


def test_line_custom_subplots(sine, impulse_group_delay):
    """
    Test custom subplots in row, column, and mixed layout including hold
    functionality.
    """

    # plot layouts to be tested
    plots = {
        'row': [plot.line.time, plot.line.freq],
        'col': [[plot.line.time], [plot.line.freq]],
        'mix': [[plot.line.time, plot.line.freq],
                [plot.line.phase, plot.line.group_delay]]
    }

    for p in plots:
        print(f"Testing: {p}")
        # file names
        filename = 'line_custom_subplots_' + p + '.png'
        baseline = os.path.join(baseline_path, filename)
        output = os.path.join(output_path, filename)

        # plotting
        matplotlib.use('Agg')
        mpt.set_reproducibility_for_testing()
        plt.figure(1, (f_width, f_height), f_dpi)  # force size/dpi for testing
        plot.line.custom_subplots(sine, plots[p])

        # save baseline if it does not exist
        # make sure to visually check the baseline uppon creation
        if create_baseline:
            plt.savefig(baseline)
        # safe test image
        plt.savefig(output)

        # testing
        compare_images(baseline, output, tol=10)

        # test hold functionality
        # file names
        filename = 'line_custom_subplots_' + p + '_hold.png'
        baseline = os.path.join(baseline_path, filename)
        output = os.path.join(output_path, filename)

        # plotting
        plot.line.custom_subplots(impulse_group_delay[0], plots[p])

        # save baseline if it does not exist
        # make sure to visually check the baseline uppon creation
        if create_baseline:
            plt.savefig(baseline)
        # safe test image
        plt.savefig(output)

        # close current figure
        plt.close()

        # testing
        compare_images(baseline, output, tol=10)


def test_prepare_plot():
    # test without arguments
    plot._line._prepare_plot()

    # test with single axes object
    fig = plt.gcf()
    ax = plt.gca()
    plot._line._prepare_plot(ax)
    plt.close()

    # test with list of axes
    fig = plt.gcf()
    fig.subplots(2, 2)
    ax = fig.get_axes()
    plot._line._prepare_plot(ax)
    plt.close()

    # test with numpy array of axes
    fig = plt.gcf()
    ax = fig.subplots(2, 2)
    plot._line._prepare_plot(ax)
    plt.close()

    # test with list of axes and desired subplot layout
    fig = plt.gcf()
    fig.subplots(2, 2)
    ax = fig.get_axes()
    plot._line._prepare_plot(ax, (2, 2))
    plt.close()

    # test with numpy array of axes and desired subplot layout
    fig = plt.gcf()
    ax = fig.subplots(2, 2)
    plot._line._prepare_plot(ax, (2, 2))
    plt.close()

    # test without axes and with desired subplot layout
    plot._line._prepare_plot(None, (2, 2))
    plt.close()<|MERGE_RESOLUTION|>--- conflicted
+++ resolved
@@ -217,10 +217,8 @@
             compare_images(baseline, output, tol=10)
 
 
-<<<<<<< HEAD
-def test_time_unit(signal_mocks):
+def test_time_unit(impulse_group_delay):
     """Test plottin with different units."""
-
     function_list = [plot.line.time,
                      plot.line.group_delay,
                      plot.line.spectrogram]
@@ -237,7 +235,7 @@
             matplotlib.use('Agg')
             mpt.set_reproducibility_for_testing()
             plt.figure(1, (f_width, f_height), f_dpi)  # force size/dpi
-            function(signal_mocks[1], unit=unit)
+            plot.line.group_delay(impulse_group_delay[0], unit=unit)
 
             # save baseline if it does not exist
             # make sure to visually check the baseline uppon creation
@@ -249,38 +247,6 @@
             # close current figure
             plt.close()
 
-=======
-def test_time_unit(impulse_group_delay):
-    """Test plottin with different units."""
-    function_list = [plot.line.time,
-                     plot.line.group_delay,
-                     plot.line.spectrogram]
-
-    for function in function_list:
-        for unit in [None, 's', 'ms', 'mus', 'samples']:
-            print(f"Testing: {function.__name__} (unit={unit})")
-            # file names
-            filename = f'line_{function.__name__}_unit_{str(unit)}.png'
-            baseline = os.path.join(baseline_path, filename)
-            output = os.path.join(output_path, filename)
-
-            # plotting
-            matplotlib.use('Agg')
-            mpt.set_reproducibility_for_testing()
-            plt.figure(1, (f_width, f_height), f_dpi)  # force size/dpi
-            plot.line.group_delay(impulse_group_delay[0], unit=unit)
-
-            # save baseline if it does not exist
-            # make sure to visually check the baseline uppon creation
-            if create_baseline:
-                plt.savefig(baseline)
-            # safe test image
-            plt.savefig(output)
-
-            # close current figure
-            plt.close()
-
->>>>>>> 479956ef
             # testing
             compare_images(baseline, output, tol=10)
 
